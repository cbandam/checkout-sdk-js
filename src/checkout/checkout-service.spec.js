--- conflicted
+++ resolved
@@ -45,14 +45,11 @@
 import { getShippingOptionResponseBody } from '../shipping/internal-shipping-options.mock';
 import CheckoutActionCreator from './checkout-action-creator';
 import CheckoutService from './checkout-service';
-<<<<<<< HEAD
-import CheckoutSelector from './checkout-selector';
-import CheckoutErrorSelector from './checkout-error-selector';
-import CheckoutStatusSelector from './checkout-status-selector';
-=======
 import { getCheckout, getCheckoutState } from './checkouts.mock';
 import createCheckoutStore from './create-checkout-store';
->>>>>>> 2c93de59
+import CheckoutStoreSelector from './checkout-store-selector';
+import CheckoutStoreErrorSelector from './checkout-store-error-selector';
+import CheckoutStoreStatusSelector from './checkout-store-status-selector';
 
 describe('CheckoutService', () => {
     let checkoutClient;
@@ -219,9 +216,9 @@
     describe('#getState()', () => {
         it('returns state', () => {
             expect(checkoutService.getState()).toEqual({
-                checkout: expect.any(CheckoutSelector),
-                errors: expect.any(CheckoutErrorSelector),
-                statuses: expect.any(CheckoutStatusSelector),
+                checkout: expect.any(CheckoutStoreSelector),
+                errors: expect.any(CheckoutStoreErrorSelector),
+                statuses: expect.any(CheckoutStoreStatusSelector),
             });
         });
 
@@ -258,11 +255,14 @@
         it('calls subscriber on state change', async () => {
             const subscriber = jest.fn();
 
-            checkoutService.subscribe(subscriber, ({ checkout }) => checkout.getCart());
+            checkoutService.subscribe(subscriber, ({ checkout }) => checkout.getConfig());
             subscriber.mockReset();
 
-            await checkoutService.loadCart();
-            await checkoutService.loadCart();
+            jest.spyOn(checkoutClient, 'loadConfig')
+                .mockReturnValue(Promise.resolve(getResponse()));
+
+            await checkoutService.loadConfig();
+            await checkoutService.loadConfig();
 
             expect(subscriber).toHaveBeenCalledTimes(1);
         });

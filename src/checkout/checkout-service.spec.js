--- conflicted
+++ resolved
@@ -367,36 +367,6 @@
 
             expect(paymentStrategy.finalize).toHaveBeenCalledWith(options);
         });
-<<<<<<< HEAD
-=======
-
-        it('throws error if payment data is not available', async () => {
-            await checkoutService.loadCheckout();
-
-            expect(() => checkoutService.finalizeOrderIfNeeded()).toThrow();
-        });
-
-        it('throws error if checkout data is not available', () => {
-            expect(() => checkoutService.finalizeOrderIfNeeded()).toThrow();
-        });
-
-        it('returns rejected promise if order does not require finalization', async () => {
-            jest.spyOn(checkoutClient, 'loadQuote').mockReturnValue(
-                Promise.resolve(getResponse(merge({}, getQuoteResponseBody(), {
-                    data: { order: { ...getSubmittedOrder(), payment: null } },
-                })))
-            );
-
-            await checkoutService.loadCheckout();
-            await checkoutService.loadPaymentMethods();
-
-            try {
-                await checkoutService.finalizeOrderIfNeeded();
-            } catch (error) {
-                expect(error).toBeInstanceOf(OrderFinalizationNotRequiredError);
-            }
-        });
->>>>>>> 8c63618a
     });
 
     describe('#loadPaymentMethods()', () => {

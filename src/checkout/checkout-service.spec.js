import { createAction } from '@bigcommerce/data-store';
import { createTimeout } from '@bigcommerce/request-sender';
import { map, merge } from 'lodash';
import { Observable } from 'rxjs';

import { BillingAddressActionCreator } from '../billing';
import { getBillingAddress } from '../billing/billing-addresses.mock';
import { getCartResponseBody } from '../cart/internal-carts.mock';
import { getResponse } from '../common/http-request/responses.mock';
import { ConfigActionCreator } from '../config';
import { getConfig } from '../config/configs.mock';
import { CouponActionCreator, GiftCertificateActionCreator } from '../coupon';
import { createCustomerStrategyRegistry, CustomerStrategyActionCreator } from '../customer';
import { getFormFields } from '../form/form.mocks';
import { CountryActionCreator } from '../geography';
import { getCountriesResponseBody } from '../geography/countries.mock';
import { OrderActionCreator } from '../order';
import { getCompleteOrderResponseBody, getOrderRequestBody } from '../order/internal-orders.mock';
import { getOrder } from '../order/orders.mock';
import { PaymentMethodActionCreator, PaymentStrategyActionCreator } from '../payment';
import { getAuthorizenet, getBraintree, getPaymentMethod, getPaymentMethodResponseBody, getPaymentMethodsResponseBody } from '../payment/payment-methods.mock';
import { InstrumentActionCreator } from '../payment/instrument';
import { deleteInstrumentResponseBody, getVaultAccessTokenResponseBody, getLoadInstrumentsResponseBody } from '../payment/instrument/instrument.mock';
import { createShippingStrategyRegistry, ConsignmentActionCreator, ShippingCountryActionCreator, ShippingStrategyActionCreator } from '../shipping';
<<<<<<< HEAD
import { getShippingAddress } from '../shipping/internal-shipping-addresses.mock';
import { getShippingOptions } from '../shipping/internal-shipping-options.mock';

import CheckoutActionCreator from './checkout-action-creator';
import CheckoutService from './checkout-service';
import { getCheckout, getCheckoutStoreState } from './checkouts.mock';
=======
import { getShippingAddress, getShippingAddressResponseBody } from '../shipping/internal-shipping-addresses.mock';
import { getShippingOptions } from '../shipping/shipping-options.mock';

import CheckoutActionCreator from './checkout-action-creator';
import CheckoutService from './checkout-service';
import { getCheckout, getCheckoutState, getCheckoutWithCoupons } from './checkouts.mock';
>>>>>>> ee060006
import createCheckoutStore from './create-checkout-store';
import CheckoutStoreSelector from './checkout-store-selector';
import CheckoutStoreErrorSelector from './checkout-store-error-selector';
import CheckoutStoreStatusSelector from './checkout-store-status-selector';

describe('CheckoutService', () => {
    let billingAddressActionCreator;
    let checkoutActionCreator;
    let checkoutClient;
    let checkoutRequestSender;
    let checkoutService;
    let checkoutValidator;
    let configActionCreator;
    let couponRequestSender;
    let customerStrategyActionCreator;
    let giftCertificateRequestSender;
    let instrumentActionCreator;
    let orderActionCreator;
    let paymentStrategy;
    let paymentStrategyRegistry;
    let shippingStrategyActionCreator;
    let store;

    beforeEach(() => {
        checkoutClient = {
            loadCart: jest.fn(() =>
                Promise.resolve(getResponse(getCartResponseBody()))
            ),

            loadConfig: jest.fn(() =>
                Promise.resolve(getResponse(getConfig()))
            ),

            loadCountries: jest.fn(() =>
                Promise.resolve(getResponse(getCountriesResponseBody()))
            ),

            loadOrder: jest.fn(() =>
                Promise.resolve(getResponse(getOrder()))
            ),

            submitOrder: jest.fn(() =>
                Promise.resolve(getResponse(getCompleteOrderResponseBody()))
            ),

            finalizeOrder: jest.fn(() =>
                Promise.resolve(getResponse(getCompleteOrderResponseBody()))
            ),

            loadPaymentMethod: jest.fn(() =>
                Promise.resolve(getResponse(getPaymentMethodResponseBody()))
            ),

            loadPaymentMethods: jest.fn(() =>
                Promise.resolve(getResponse(getPaymentMethodsResponseBody()))
            ),

            loadShippingCountries: jest.fn(() =>
                Promise.resolve(getResponse(getCountriesResponseBody()))
            ),

<<<<<<< HEAD
=======
            loadShippingOptions: jest.fn(() =>
                Promise.resolve(getResponse(getCheckout())),
            ),

>>>>>>> ee060006
            updateBillingAddress: jest.fn(() =>
                Promise.resolve(getResponse(merge({}, getCheckout(), {
                    customer: {
                        email: 'foo@bar.com',
                    },
                    billingAddress: {
                        email: 'foo@bar.com',
                    },
                })))
            ),

<<<<<<< HEAD
=======
            updateShippingAddress: jest.fn(() =>
                Promise.resolve(getResponse(getShippingAddressResponseBody())),
            ),

            selectShippingOption: jest.fn(() =>
                Promise.resolve(getResponse(getCheckout())),
            ),

>>>>>>> ee060006
            getVaultAccessToken: jest.fn(() =>
                Promise.resolve(getResponse(getVaultAccessTokenResponseBody()))
            ),

            loadInstruments: jest.fn(() =>
                Promise.resolve(getResponse(getLoadInstrumentsResponseBody()))
            ),

            deleteInstrument: jest.fn(() =>
                Promise.resolve(getResponse(deleteInstrumentResponseBody()))
            ),
        };

        store = createCheckoutStore(getCheckoutStoreState());

        paymentStrategy = {
            execute: jest.fn(() => Promise.resolve(store.getState())),
            finalize: jest.fn(() => Promise.resolve(store.getState())),
            initialize: jest.fn(() => Promise.resolve(store.getState())),
            deinitialize: jest.fn(() => Promise.resolve(store.getState())),
        };

        paymentStrategyRegistry = {
            getByMethod: jest.fn(() => paymentStrategy),
        };

        giftCertificateRequestSender = {
            applyGiftCertificate: jest.fn(() =>
                Promise.resolve(getResponse(getCheckout()))
            ),

            removeGiftCertificate: jest.fn(() =>
                Promise.resolve(getResponse(getCheckout()))
            ),
        };

        checkoutRequestSender = {
            loadCheckout: jest.fn(() =>
                Promise.resolve(getResponse(getCheckout())),
            ),

            updateCheckout: jest.fn(() =>
                Promise.resolve(getResponse(getCheckout())),
            ),
        };

        couponRequestSender = {
            applyCoupon: jest.fn(() =>
                Promise.resolve(getResponse(getCheckout()))
            ),

            removeCoupon: jest.fn(() =>
                Promise.resolve(getResponse(getCheckout()))
            ),
        };

        checkoutValidator = {
            validate: jest.fn(() => Promise.resolve()),
        };

        billingAddressActionCreator = new BillingAddressActionCreator(checkoutClient);

        checkoutActionCreator = new CheckoutActionCreator(checkoutRequestSender);

        configActionCreator = new ConfigActionCreator(checkoutClient);

        customerStrategyActionCreator = new CustomerStrategyActionCreator(
            createCustomerStrategyRegistry(store, checkoutClient)
        );

        instrumentActionCreator = new InstrumentActionCreator(checkoutClient);

        orderActionCreator = new OrderActionCreator(checkoutClient, checkoutValidator);

        shippingStrategyActionCreator = new ShippingStrategyActionCreator(
            createShippingStrategyRegistry(store, checkoutClient)
        );

        checkoutService = new CheckoutService(
            store,
            billingAddressActionCreator,
            checkoutActionCreator,
            configActionCreator,
            new ConsignmentActionCreator(checkoutClient, checkoutRequestSender),
            new CountryActionCreator(checkoutClient),
            new CouponActionCreator(couponRequestSender),
            customerStrategyActionCreator,
            new GiftCertificateActionCreator(giftCertificateRequestSender),
            instrumentActionCreator,
            orderActionCreator,
            new PaymentMethodActionCreator(checkoutClient),
            new PaymentStrategyActionCreator(
                paymentStrategyRegistry,
                new OrderActionCreator(checkoutClient, checkoutValidator)
            ),
            new ShippingCountryActionCreator(checkoutClient),
            shippingStrategyActionCreator
        );
    });

    describe('#getState()', () => {
        it('returns state', () => {
            expect(checkoutService.getState()).toEqual(expect.objectContaining({
                data: expect.any(CheckoutStoreSelector),
                errors: expect.any(CheckoutStoreErrorSelector),
                statuses: expect.any(CheckoutStoreStatusSelector),
            }));
        });

        it('returns same state unless it is changed', () => {
            const state = checkoutService.getState();

            expect(state).toBe(checkoutService.getState());

            checkoutService.loadPaymentMethods();

            expect(state).not.toBe(checkoutService.getState());
        });
    });

    describe('#subscribe()', () => {
        it('passes state to subscriber', () => {
            const subscriber = jest.fn();

            checkoutService.subscribe(subscriber);

            expect(subscriber).toHaveBeenCalledWith(checkoutService.getState());
        });

        it('passes state to filters', async () => {
            const filter = jest.fn(state => state);

            checkoutService.subscribe(() => {}, filter);

            await checkoutService.loadCheckout();

            expect(filter).toHaveBeenCalledWith(checkoutService.getState());
        });

        it('calls subscriber on state change', async () => {
            const subscriber = jest.fn();

            checkoutService.subscribe(subscriber, state => state.data.getCheckout());
            subscriber.mockReset();

            jest.spyOn(checkoutRequestSender, 'loadCheckout')
                .mockReturnValue(Promise.resolve(getResponse(getCheckoutWithCoupons())));

            await checkoutService.loadCheckout('abc');
            await checkoutService.loadCheckout('abc');

            expect(subscriber).toHaveBeenCalledTimes(1);
        });
    });

    describe('#notifyState()', () => {
        it('notifies subscribers of its current state', () => {
            const subscriber = jest.fn();

            checkoutService.subscribe(subscriber);
            checkoutService.notifyState();

            expect(subscriber).toHaveBeenLastCalledWith(checkoutService.getState());
            expect(subscriber).toHaveBeenCalledTimes(2);
        });
    });

    describe('#loadCheckout()', () => {
        const { id } = getCheckout();

        beforeEach(() => {
            jest.spyOn(checkoutActionCreator, 'loadCheckout');
            jest.spyOn(configActionCreator, 'loadConfig');
        });

        it('loads checkout data', async () => {
            const state = await checkoutService.loadCheckout(id);

            expect(checkoutRequestSender.loadCheckout).toHaveBeenCalled();
            expect(state.data.getCheckout()).toEqual(store.getState().checkout.getCheckout());
        });

<<<<<<< HEAD
    describe('#updateCheckout()', () => {
        const { id } = getCheckout();

        it('updates checkout data', async () => {
            const state = await checkoutService.updateCheckout({ customerMessage: 'foo' });

            expect(checkoutRequestSender.updateCheckout)
                .toHaveBeenCalledWith(id, { customerMessage: 'foo' }, undefined);

            expect(state.data.getCheckout())
                .toEqual(store.getState().checkout.getCheckout());
        });
    });

    describe('#loadConfig()', () => {
=======
>>>>>>> ee060006
        it('loads config data', async () => {
            const state = await checkoutService.loadCheckout(id);

            expect(configActionCreator.loadConfig).toHaveBeenCalled();
            expect(state.data.getConfig()).toEqual(getConfig().storeConfig);
        });
    });

    describe('#loadShippingAddressFields()', () => {
        it('loads config data', async () => {
            const state = await checkoutService.loadCheckout();
            const result = state.data.getShippingAddressFields();
            const expected = getFormFields();

            expect(map(result, 'id')).toEqual(map(expected, 'id'));
        });

        it('loads extra countries data', async () => {
            const state = await checkoutService.loadShippingAddressFields();

            expect(state.data.getShippingCountries()).toEqual(getCountriesResponseBody().data);
        });
    });

    describe('#loadBillingAddressFields()', () => {
        it('loads config data', async () => {
            const state = await checkoutService.loadCheckout();
            const result = state.data.getBillingAddressFields();
            const expected = getFormFields();

            expect(map(result, 'id')).toEqual(map(expected, 'id'));
        });

        it('loads extra countries data', async () => {
            const state = await checkoutService.loadBillingAddressFields();

            expect(state.data.getBillingCountries()).toEqual(getCountriesResponseBody().data);
        });
    });

    describe('#loadOrder()', () => {
        beforeEach(() => {
            jest.spyOn(orderActionCreator, 'loadOrder');
            jest.spyOn(configActionCreator, 'loadConfig');
        });

        it('loads order data', async () => {
            const state = await checkoutService.loadOrder(295);

            expect(orderActionCreator.loadOrder).toHaveBeenCalled();
            expect(state.data.getOrder()).toEqual(store.getState().order.getOrder());
        });

        it('loads config data', async () => {
            const state = await checkoutService.loadOrder(295);

            expect(configActionCreator.loadConfig).toHaveBeenCalled();
            expect(state.data.getConfig()).toEqual(getConfig().storeConfig);
        });
    });

    describe('#submitOrder()', () => {
        let noPaymentDataRequiredPaymentStrategy;

        beforeEach(async () => {
            await checkoutService.loadCheckout();

            noPaymentDataRequiredPaymentStrategy = {
                execute: jest.fn(() => Promise.resolve(store.getState())),
            };

            paymentStrategyRegistry.get = jest.fn(() => noPaymentDataRequiredPaymentStrategy);
        });

        it('finds payment strategy', async () => {
            await checkoutService.loadPaymentMethods();
            await checkoutService.submitOrder(getOrderRequestBody());

            expect(paymentStrategyRegistry.getByMethod).toHaveBeenCalledWith(getAuthorizenet());
        });

        it('executes payment strategy', async () => {
            const payload = getOrderRequestBody();

            await checkoutService.loadPaymentMethods();
            await checkoutService.submitOrder(payload);

            expect(paymentStrategy.execute).toHaveBeenCalledWith(
                getOrderRequestBody(),
                { methodId: payload.payment.methodId, gatewayId: payload.payment.gatewayId }
            );
        });

        it('executes payment strategy with timeout', async () => {
            const payload = getOrderRequestBody();
            const options = { timeout: createTimeout() };

            await checkoutService.loadPaymentMethods();
            await checkoutService.submitOrder(payload, options);

            expect(paymentStrategy.execute).toHaveBeenCalledWith(
                payload,
                { ...options, methodId: payload.payment.methodId, gatewayId: payload.payment.gatewayId }
            );
        });
    });

    describe('#finalizeOrderIfNeeded()', () => {
        it('finds payment strategy', async () => {
            await checkoutService.loadCheckout();
            await checkoutService.loadPaymentMethods();
            await checkoutService.finalizeOrderIfNeeded();

            expect(paymentStrategyRegistry.getByMethod).toHaveBeenCalledWith(getAuthorizenet());
        });

        it('finalizes order', async () => {
            await checkoutService.loadCheckout();
            await checkoutService.loadPaymentMethods();
            await checkoutService.finalizeOrderIfNeeded();

            expect(paymentStrategy.finalize).toHaveBeenCalledWith({
                methodId: getAuthorizenet().id,
            });
        });

        it('finalizes order with timeout', async () => {
            const options = { timeout: createTimeout() };

            await checkoutService.loadCheckout();
            await checkoutService.loadPaymentMethods();
            await checkoutService.finalizeOrderIfNeeded(options);

            expect(paymentStrategy.finalize).toHaveBeenCalledWith({
                ...options,
                methodId: getAuthorizenet().id,
            });
        });
    });

    describe('#loadPaymentMethods()', () => {
        it('loads payment methods', async () => {
            await checkoutService.loadPaymentMethods();

            expect(checkoutClient.loadPaymentMethods).toHaveBeenCalledWith(undefined);
        });

        it('loads payment methods with timeout', async () => {
            const options = { timeout: createTimeout() };

            await checkoutService.loadPaymentMethods(options);

            expect(checkoutClient.loadPaymentMethods).toHaveBeenCalledWith(options);
        });

        it('returns payment methods', async () => {
            const state = await checkoutService.loadPaymentMethods();

            expect(state.data.getPaymentMethods()).toEqual(getPaymentMethodsResponseBody().data.paymentMethods);
        });

        it('dispatches action with queue id', async () => {
            jest.spyOn(store, 'dispatch');

            await checkoutService.loadPaymentMethods();

            expect(store.dispatch).toHaveBeenCalledWith(expect.any(Observable), { queueId: 'paymentMethods' });
        });
    });

    describe('#loadPaymentMethod()', () => {
        it('loads payment method', async () => {
            await checkoutService.loadPaymentMethod('authorizenet');

            expect(checkoutClient.loadPaymentMethod).toHaveBeenCalledWith('authorizenet', undefined);
        });

        it('loads payment method with timeout', async () => {
            const options = { timeout: createTimeout() };

            await checkoutService.loadPaymentMethod('authorizenet', options);

            expect(checkoutClient.loadPaymentMethod).toHaveBeenCalledWith('authorizenet', options);
        });

        it('returns payment method', async () => {
            const state = await checkoutService.loadPaymentMethod('authorizenet');

            expect(state.data.getPaymentMethod('authorizenet')).toEqual(getPaymentMethodResponseBody().data.paymentMethod);
        });

        it('dispatches action with queue id', async () => {
            jest.spyOn(store, 'dispatch');

            await checkoutService.loadPaymentMethod('authorizenet');

            expect(store.dispatch).toHaveBeenCalledWith(expect.any(Observable), { queueId: 'paymentMethods' });
        });
    });

    describe('#initializePayment()', () => {
        it('finds payment strategy', async () => {
            await checkoutService.loadPaymentMethods();
            await checkoutService.initializePayment({ methodId: 'braintree' });

            expect(paymentStrategyRegistry.getByMethod).toHaveBeenCalledWith(getBraintree());
        });

        it('initializes payment strategy', async () => {
            await checkoutService.loadPaymentMethods();
            await checkoutService.initializePayment({ methodId: 'braintree' });

            expect(paymentStrategy.initialize).toHaveBeenCalledWith({
                methodId: getBraintree().id,
                gatewayId: undefined,
            });
        });
    });

    describe('#deinitializePayment()', () => {
        it('finds payment strategy', async () => {
            await checkoutService.loadPaymentMethods();
            await checkoutService.deinitializePayment({ methodId: 'braintree' });

            expect(paymentStrategyRegistry.getByMethod).toHaveBeenCalledWith(getBraintree());
        });

        it('deinitializes payment strategy', async () => {
            await checkoutService.loadPaymentMethods();
            await checkoutService.deinitializePayment({ methodId: 'braintree' });

            expect(paymentStrategy.deinitialize).toHaveBeenCalled();
        });
    });

    describe('#loadBillingCountries()', () => {
        it('loads billing countries data', async () => {
            const state = await checkoutService.loadBillingCountries();

            expect(state.data.getBillingCountries()).toEqual(getCountriesResponseBody().data);
        });

        it('dispatches action with queue id', async () => {
            jest.spyOn(store, 'dispatch');

            await checkoutService.loadBillingCountries();

            expect(store.dispatch).toHaveBeenCalledWith(expect.any(Observable), { queueId: 'billingCountries' });
        });
    });

    describe('#loadShippingCountries()', () => {
        it('loads shipping countries data', async () => {
            const state = await checkoutService.loadShippingCountries();

            expect(state.data.getShippingCountries()).toEqual(getCountriesResponseBody().data);
        });

        it('dispatches action with queue id', async () => {
            jest.spyOn(store, 'dispatch');

            await checkoutService.loadShippingCountries();

            expect(store.dispatch).toHaveBeenCalledWith(expect.any(Observable), { queueId: 'shippingCountries' });
        });
    });

    describe('#initializeCustomer()', () => {
        it('dispatches action to initialize customer', async () => {
            const options = { methodId: getPaymentMethod().id };
            const action = Observable.of(createAction('INITIALIZE_CUSTOMER'));

            jest.spyOn(customerStrategyActionCreator, 'initialize')
                .mockReturnValue(action);

            jest.spyOn(store, 'dispatch');

            await checkoutService.initializeCustomer(options);

            expect(customerStrategyActionCreator.initialize).toHaveBeenCalledWith(options);
            expect(store.dispatch).toHaveBeenCalledWith(action, { queueId: 'customerStrategy' });
        });
    });

    describe('#deinitializeCustomer()', () => {
        it('dispatches action to deinitialize customer', async () => {
            const options = { methodId: getPaymentMethod().id };
            const action = Observable.of(createAction('DEINITIALIZE_CUSTOMER'));

            jest.spyOn(customerStrategyActionCreator, 'deinitialize')
                .mockReturnValue(action);

            jest.spyOn(store, 'dispatch');

            await checkoutService.deinitializeCustomer(options);

            expect(customerStrategyActionCreator.deinitialize).toHaveBeenCalledWith(options);
            expect(store.dispatch).toHaveBeenCalledWith(action, { queueId: 'customerStrategy' });
        });
    });

    describe('#continueAsGuest()', () => {
        it('dispatches action to continue as guest', async () => {
            const action = Observable.of(createAction('SIGN_IN_GUEST'));

            jest.spyOn(billingAddressActionCreator, 'updateAddress')
                .mockReturnValue(action);

            jest.spyOn(store, 'dispatch');

            await checkoutService.continueAsGuest({ email: 'foo@bar.com' });

            expect(billingAddressActionCreator.updateAddress).toHaveBeenCalledWith({ email: 'foo@bar.com' }, undefined);
            expect(store.dispatch).toHaveBeenCalledWith(action, undefined);
        });
    });

    describe('#signInCustomer()', () => {
        it('dispatches action to sign in customer', async () => {
            const options = { methodId: getPaymentMethod().id };
            const action = Observable.of(createAction('SIGN_IN_CUSTOMER'));

            jest.spyOn(customerStrategyActionCreator, 'signIn')
                .mockReturnValue(action);

            jest.spyOn(store, 'dispatch');

            await checkoutService.signInCustomer({ email: 'foo@bar.com', password: 'password1' }, options);

            expect(customerStrategyActionCreator.signIn).toHaveBeenCalledWith({ email: 'foo@bar.com', password: 'password1' }, options);
            expect(store.dispatch).toHaveBeenCalledWith(action, { queueId: 'customerStrategy' });
        });
    });

    describe('#signOutCustomer()', () => {
        it('dispatches action to sign out customer', async () => {
            const options = { methodId: getPaymentMethod().id };
            const action = Observable.of(createAction('SIGN_OUT_CUSTOMER'));

            jest.spyOn(customerStrategyActionCreator, 'signOut')
                .mockReturnValue(action);

            jest.spyOn(store, 'dispatch');

            await checkoutService.signOutCustomer(options);

            expect(customerStrategyActionCreator.signOut).toHaveBeenCalledWith(options);
            expect(store.dispatch).toHaveBeenCalledWith(action, { queueId: 'customerStrategy' });
        });
    });

    describe('#loadShippingOptions()', () => {
        it('loads shipping options', async () => {
            const state = await checkoutService.loadShippingOptions();

            expect(checkoutRequestSender.loadCheckout).toHaveBeenCalled();
            expect(state.data.getShippingOptions()).toEqual(getShippingOptions());
        });
    });

    describe('#initializeShipping()', () => {
        it('dispatches action to initialize shipping', async () => {
            const options = { timeout: createTimeout() };
            const action = Observable.of(createAction('INITIALIZE_SHIPPING'));

            jest.spyOn(shippingStrategyActionCreator, 'initialize')
                .mockReturnValue(action);

            jest.spyOn(store, 'dispatch');

            await checkoutService.initializeShipping(options);

            expect(shippingStrategyActionCreator.initialize).toHaveBeenCalledWith(options);
            expect(store.dispatch).toHaveBeenCalledWith(action, { queueId: 'shippingStrategy' });
        });
    });

    describe('#deinitializeShipping()', () => {
        it('dispatches action to deinitialize shipping', async () => {
            const options = { timeout: createTimeout() };
            const action = Observable.of(createAction('DEINITIALIZE_SHIPPING'));

            jest.spyOn(shippingStrategyActionCreator, 'deinitialize')
                .mockReturnValue(action);

            jest.spyOn(store, 'dispatch');

            await checkoutService.deinitializeShipping(options);

            expect(shippingStrategyActionCreator.deinitialize).toHaveBeenCalledWith(options);
            expect(store.dispatch).toHaveBeenCalledWith(action, { queueId: 'shippingStrategy' });
        });
    });

    describe('#updateShippingAddress()', () => {
        it('dispatches action to update shipping address', async () => {
            const address = getShippingAddress();
            const options = { timeout: createTimeout() };
            const action = Observable.of(createAction('UPDATE_SHIPPING_ADDRESS'));

            jest.spyOn(shippingStrategyActionCreator, 'updateAddress')
                .mockReturnValue(action);

            jest.spyOn(store, 'dispatch');

            await checkoutService.updateShippingAddress(address, options);

            expect(shippingStrategyActionCreator.updateAddress).toHaveBeenCalledWith(address, options);
            expect(store.dispatch).toHaveBeenCalledWith(action, { queueId: 'shippingStrategy' });
        });
    });

    describe('#selectShippingOption()', () => {
        it('dispatches action to select shipping option', async () => {
            const shippingOptionId = 'shipping-option-id-456';
            const options = { timeout: createTimeout() };
            const action = Observable.of(createAction('SELECT_SHIPPING_OPTION'));

            jest.spyOn(shippingStrategyActionCreator, 'selectOption')
                .mockReturnValue(action);

            jest.spyOn(store, 'dispatch');

            await checkoutService.selectShippingOption(shippingOptionId, options);

            expect(shippingStrategyActionCreator.selectOption).toHaveBeenCalledWith(shippingOptionId, options);
            expect(store.dispatch).toHaveBeenCalledWith(action, { queueId: 'shippingStrategy' });
        });
    });

    describe('#updateBillingAddress()', () => {
        it('updates the billing address', async () => {
            const address = getBillingAddress();
            const options = { timeout: createTimeout() };
            await checkoutService.updateBillingAddress(address, options);

            expect(checkoutClient.updateBillingAddress)
                .toHaveBeenCalledWith(getCheckout().id, address, options);
        });
    });

    describe('#applyCoupon()', () => {
        it('applies a coupon', async () => {
            const code = 'myCoupon1234';
            const options = { timeout: createTimeout() };
            await checkoutService.applyCoupon(code, options);

            expect(couponRequestSender.applyCoupon)
                .toHaveBeenCalledWith(getCheckout().id, code, options);
        });
    });

    describe('#removeCoupon()', () => {
        it('removes a coupon', async () => {
            const code = 'myCoupon1234';
            const options = { timeout: createTimeout() };
            await checkoutService.removeCoupon(code, options);

            expect(couponRequestSender.removeCoupon)
                .toHaveBeenCalledWith(getCheckout().id, code, options);
        });
    });

    describe('#applyGiftCertificate()', () => {
        it('applies a gift certificate', async () => {
            const code = 'myGiftCertificate1234';
            const options = { timeout: createTimeout() };
            await checkoutService.applyGiftCertificate(code, options);

            expect(giftCertificateRequestSender.applyGiftCertificate)
                .toHaveBeenCalledWith(getCheckout().id, code, options);
        });
    });

    describe('#removeGiftCertificate()', () => {
        it('removes a gift certificate', async () => {
            const code = 'myGiftCertificate1234';
            const options = { timeout: createTimeout() };
            await checkoutService.removeGiftCertificate(code, options);

            expect(giftCertificateRequestSender.removeGiftCertificate)
                .toHaveBeenCalledWith(getCheckout().id, code, options);
        });
    });

    describe('#loadInstruments()', () => {
        it('loads instruments', async () => {
            const action = Observable.of(createAction('LOAD_INSTRUMENTS'));

            jest.spyOn(instrumentActionCreator, 'loadInstruments')
                .mockReturnValue(action);

            jest.spyOn(store, 'dispatch');

            await checkoutService.loadInstruments();

            expect(instrumentActionCreator.loadInstruments).toHaveBeenCalled();
            expect(store.dispatch).toHaveBeenCalledWith(action, undefined);
        });
    });

    describe('#deleteInstrument()', () => {
        it('deletes an instrument', async () => {
            const instrumentId = '456';
            const action = Observable.of(createAction('DELETE_INSTRUMENT'));

            jest.spyOn(instrumentActionCreator, 'deleteInstrument')
                .mockReturnValue(action);

            jest.spyOn(store, 'dispatch');

            await checkoutService.deleteInstrument(instrumentId);

            expect(instrumentActionCreator.deleteInstrument).toHaveBeenCalledWith(instrumentId);
            expect(store.dispatch).toHaveBeenCalledWith(action, undefined);
        });
    });
});<|MERGE_RESOLUTION|>--- conflicted
+++ resolved
@@ -22,21 +22,12 @@
 import { InstrumentActionCreator } from '../payment/instrument';
 import { deleteInstrumentResponseBody, getVaultAccessTokenResponseBody, getLoadInstrumentsResponseBody } from '../payment/instrument/instrument.mock';
 import { createShippingStrategyRegistry, ConsignmentActionCreator, ShippingCountryActionCreator, ShippingStrategyActionCreator } from '../shipping';
-<<<<<<< HEAD
-import { getShippingAddress } from '../shipping/internal-shipping-addresses.mock';
-import { getShippingOptions } from '../shipping/internal-shipping-options.mock';
+import { getShippingAddress, getShippingAddressResponseBody } from '../shipping/internal-shipping-addresses.mock';
+import { getShippingOptions } from '../shipping/shipping-options.mock';
 
 import CheckoutActionCreator from './checkout-action-creator';
 import CheckoutService from './checkout-service';
-import { getCheckout, getCheckoutStoreState } from './checkouts.mock';
-=======
-import { getShippingAddress, getShippingAddressResponseBody } from '../shipping/internal-shipping-addresses.mock';
-import { getShippingOptions } from '../shipping/shipping-options.mock';
-
-import CheckoutActionCreator from './checkout-action-creator';
-import CheckoutService from './checkout-service';
-import { getCheckout, getCheckoutState, getCheckoutWithCoupons } from './checkouts.mock';
->>>>>>> ee060006
+import { getCheckout, getCheckoutStoreState, getCheckoutWithCoupons } from './checkouts.mock';
 import createCheckoutStore from './create-checkout-store';
 import CheckoutStoreSelector from './checkout-store-selector';
 import CheckoutStoreErrorSelector from './checkout-store-error-selector';
@@ -98,13 +89,10 @@
                 Promise.resolve(getResponse(getCountriesResponseBody()))
             ),
 
-<<<<<<< HEAD
-=======
             loadShippingOptions: jest.fn(() =>
                 Promise.resolve(getResponse(getCheckout())),
             ),
 
->>>>>>> ee060006
             updateBillingAddress: jest.fn(() =>
                 Promise.resolve(getResponse(merge({}, getCheckout(), {
                     customer: {
@@ -116,8 +104,6 @@
                 })))
             ),
 
-<<<<<<< HEAD
-=======
             updateShippingAddress: jest.fn(() =>
                 Promise.resolve(getResponse(getShippingAddressResponseBody())),
             ),
@@ -126,7 +112,6 @@
                 Promise.resolve(getResponse(getCheckout())),
             ),
 
->>>>>>> ee060006
             getVaultAccessToken: jest.fn(() =>
                 Promise.resolve(getResponse(getVaultAccessTokenResponseBody()))
             ),
@@ -308,8 +293,8 @@
             expect(checkoutRequestSender.loadCheckout).toHaveBeenCalled();
             expect(state.data.getCheckout()).toEqual(store.getState().checkout.getCheckout());
         });
-
-<<<<<<< HEAD
+    });
+
     describe('#updateCheckout()', () => {
         const { id } = getCheckout();
 
@@ -321,17 +306,6 @@
 
             expect(state.data.getCheckout())
                 .toEqual(store.getState().checkout.getCheckout());
-        });
-    });
-
-    describe('#loadConfig()', () => {
-=======
->>>>>>> ee060006
-        it('loads config data', async () => {
-            const state = await checkoutService.loadCheckout(id);
-
-            expect(configActionCreator.loadConfig).toHaveBeenCalled();
-            expect(state.data.getConfig()).toEqual(getConfig().storeConfig);
         });
     });
 

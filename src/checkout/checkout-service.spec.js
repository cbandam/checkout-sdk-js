--- conflicted
+++ resolved
@@ -10,7 +10,7 @@
 import { MissingDataError } from '../common/error/errors';
 import { getResponse } from '../common/http-request/responses.mock';
 import { ConfigActionCreator } from '../config';
-import { getAppConfig, getLegacyAppConfig } from '../config/configs.mock';
+import { getAppConfig, getConfigState } from '../config/configs.mock';
 import { CouponActionCreator, GiftCertificateActionCreator } from '../coupon';
 import { createCustomerStrategyRegistry, CustomerStrategyActionCreator } from '../customer';
 import { getCustomerResponseBody, getGuestCustomer } from '../customer/internal-customers.mock';
@@ -38,26 +38,9 @@
     getPaymentMethodsResponseBody,
 } from '../payment/payment-methods.mock';
 import { QuoteActionCreator } from '../quote';
-<<<<<<< HEAD
 import { getQuoteResponseBody, getQuoteState } from '../quote/internal-quotes.mock';
 import { createShippingStrategyRegistry, ShippingCountryActionCreator, ShippingStrategyActionCreator } from '../shipping';
 import ConsignmentActionCreator from '../shipping/consignment-action-creator';
-=======
-import { createShippingStrategyRegistry, ShippingCountryActionCreator, ShippingOptionActionCreator, ShippingStrategyActionCreator } from '../shipping';
-import { MissingDataError } from '../common/error/errors';
-import { getAppConfig, getConfigState } from '../config/configs.mock';
-import { getBillingAddress, getBillingAddressResponseBody } from '../billing/internal-billing-addresses.mock';
-import { getCartResponseBody } from '../cart/internal-carts.mock';
-import { getCountriesResponseBody } from '../geography/countries.mock';
-import { getCouponResponseBody } from '../coupon/internal-coupons.mock';
-import { getCompleteOrderResponseBody, getOrderRequestBody, getSubmittedOrder } from '../order/internal-orders.mock';
-import { getCustomerResponseBody, getGuestCustomer } from '../customer/internal-customers.mock';
-import { getFormFields } from '../form/form.mocks';
-import { getGiftCertificateResponseBody } from '../coupon/internal-gift-certificates.mock';
-import { getQuoteResponseBody } from '../quote/internal-quotes.mock';
-import { getAuthorizenet, getBraintree, getPaymentMethodResponseBody, getPaymentMethodsResponseBody, getPaymentMethod } from '../payment/payment-methods.mock';
-import { getInstrumentsMeta, getVaultAccessTokenResponseBody, getInstrumentsResponseBody, vaultInstrumentRequestBody, vaultInstrumentResponseBody, deleteInstrumentResponseBody } from '../payment/instrument/instrument.mock';
->>>>>>> 1a068efc
 import { getShippingAddress, getShippingAddressResponseBody } from '../shipping/internal-shipping-addresses.mock';
 import { getShippingOptionResponseBody } from '../shipping/internal-shipping-options.mock';
 import CheckoutActionCreator from './checkout-action-creator';
@@ -182,22 +165,11 @@
         };
 
         store = createCheckoutStore({
-<<<<<<< HEAD
             cart: getCartState(),
             quote: getQuoteState(),
             order: getCompleteOrderState(),
             checkout: getCheckoutState(),
-            config: {
-                data: {
-                    ...getLegacyAppConfig(),
-                    storeConfig: {
-                        formFields: getAppConfig().storeConfig.formFields,
-                    },
-                },
-            },
-=======
             config: getConfigState(),
->>>>>>> 1a068efc
         });
 
         paymentStrategy = {

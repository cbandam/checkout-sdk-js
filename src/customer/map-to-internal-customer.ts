--- conflicted
+++ resolved
@@ -7,15 +7,7 @@
     return {
         addresses: checkout.customer.addresses.map((address) => mapToInternalAddress(address)),
         customerId: checkout.cart.customerId,
-<<<<<<< HEAD
-        customerGroupId: existingCustomer.customerGroupId,
-        customerGroupName: existingCustomer.customerGroupName,
-        isGuest: existingCustomer.isGuest,
-        phoneNumber: existingCustomer.phoneNumber,
-        remote: existingCustomer.remote,
-=======
         isGuest: checkout.customer.isGuest,
->>>>>>> 59c7b774
         storeCredit: checkout.storeCredit,
         email: checkout.customer.email,
         firstName: checkout.customer.firstName,

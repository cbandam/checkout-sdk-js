import 'rxjs/add/observable/defer';
import 'rxjs/add/operator/concat';

import { createAction, createErrorAction, Action, ThunkAction } from '@bigcommerce/data-store';
import { omit, pick } from 'lodash';
import { Observable } from 'rxjs/Observable';
import { Observer } from 'rxjs/Observer';

<<<<<<< HEAD
import { InternalCheckoutSelectors } from '../checkout';
=======
import { CheckoutSelectors, CheckoutStoreSelector } from '../checkout';
>>>>>>> 2c93de59
import { MissingDataError, NotInitializedError } from '../common/error/errors';
import { OrderActionCreator } from '../order';

import Payment, { CreditCard, VaultedInstrument } from './payment';
import * as actionTypes from './payment-action-types';
import PaymentMethod from './payment-method';
import PaymentMethodSelector from './payment-method-selector';
import PaymentRequestBody from './payment-request-body';
import PaymentRequestSender from './payment-request-sender';

/**
 * @todo Convert this file into TypeScript properly
 */
export default class PaymentActionCreator {
    constructor(
        private _paymentRequestSender: PaymentRequestSender,
        private _orderActionCreator: OrderActionCreator
    ) {}

    submitPayment(payment: Payment): ThunkAction<Action, InternalCheckoutSelectors> {
        return store =>
            Observable.create((observer: Observer<Action>) => {
                observer.next(createAction(actionTypes.SUBMIT_PAYMENT_REQUESTED));

                return this._paymentRequestSender.submitPayment(
                    this._getPaymentRequestBody(payment, store.getState())
                )
                    .then(({ body }) => {
                        observer.next(createAction(actionTypes.SUBMIT_PAYMENT_SUCCEEDED, body));
                        observer.complete();
                    })
                    .catch(response => {
                        observer.error(createErrorAction(actionTypes.SUBMIT_PAYMENT_FAILED, response));
                    });
            })
                .concat(Observable.defer(() => {
                    const state = store.getState();
                    const order = state.order.getOrder();

                    if (!order || !order.orderId) {
                        throw new MissingDataError('Unable to reload order data because "order.orderId" is missing');
                    }

                    return this._orderActionCreator.loadOrder(order.orderId);
                }));
    }

    initializeOffsitePayment(payment: Payment): ThunkAction<Action, InternalCheckoutSelectors> {
        return store =>
            Observable.create((observer: Observer<Action>) => {
                observer.next(createAction(actionTypes.INITIALIZE_OFFSITE_PAYMENT_REQUESTED));

                return this._paymentRequestSender.initializeOffsitePayment(
                    this._getPaymentRequestBody(payment, store.getState())
                )
                    .then(() => {
                        observer.next(createAction(actionTypes.INITIALIZE_OFFSITE_PAYMENT_SUCCEEDED));
                        observer.complete();
                    })
                    .catch(() => {
                        observer.error(createErrorAction(actionTypes.INITIALIZE_OFFSITE_PAYMENT_FAILED));
                    });
            });
    }

<<<<<<< HEAD
    private _getPaymentRequestBody(payment: Payment, state: InternalCheckoutSelectors): PaymentRequestBody {
        const deviceSessionId = payment.paymentData && (payment.paymentData as CreditCard).deviceSessionId || state.quote.getQuoteMeta().request.deviceSessionId;
        const billingAddress = state.billingAddress.getBillingAddress();
        const cart = state.cart.getCart();
        const customer = state.customer.getCustomer();
        const order = state.order.getOrder();
        const paymentMethod = this._getPaymentMethod(payment, state.paymentMethods);
        const shippingAddress = state.shippingAddress.getShippingAddress();
        const shippingOption = state.shippingOptions.getSelectedShippingOption();
        const config = state.config.getConfig();
        const instrumentMeta = state.instruments.getInstrumentsMeta();
=======
    private _getPaymentRequestBody(payment: Payment, checkout: CheckoutStoreSelector): PaymentRequestBody {
        const deviceSessionId = payment.paymentData && (payment.paymentData as CreditCard).deviceSessionId || checkout.getCheckoutMeta().deviceSessionId;
        const checkoutMeta = checkout.getCheckoutMeta();
        const billingAddress = checkout.getBillingAddress();
        const cart = checkout.getCart();
        const customer = checkout.getCustomer();
        const order = checkout.getOrder();
        const paymentMethod = this._getPaymentMethod(payment, checkout);
        const shippingAddress = checkout.getShippingAddress();
        const shippingOption = checkout.getSelectedShippingOption();
        const config = checkout.getConfig();
>>>>>>> 2c93de59

        if (!config) {
            throw new NotInitializedError('Config data is missing');
        }

        const authToken = payment.paymentData && (payment.paymentData as VaultedInstrument).instrumentId
            ? `${state.order.getPaymentAuthToken()}, ${instrumentMeta.vaultAccessToken}`
            : state.order.getPaymentAuthToken();

        if (!authToken) {
            throw new MissingDataError('Unable to submit payment because "authToken" is missing.');
        }

        return {
            billingAddress,
            cart,
            customer,
            order,
            paymentMethod,
            shippingAddress,
            shippingOption,
            authToken,
            orderMeta: state.order.getOrderMeta(),
            payment: omit(payment.paymentData, ['deviceSessionId']) as Payment,
            quoteMeta: {
                request: {
                    ...state.quote.getQuoteMeta().request,
                    deviceSessionId,
                },
            },
            source: payment.source || 'bcapp-checkout-uco',
            store: pick(config.storeProfile, [
                'storeHash',
                'storeId',
                'storeLanguage',
                'storeName',
            ]),
        };
    }

<<<<<<< HEAD
    private _getPaymentMethod(payment: Payment, paymentMethodSelector: PaymentMethodSelector): PaymentMethod | undefined {
        const paymentMethod = paymentMethodSelector.getPaymentMethod(payment.name, payment.gateway);
=======
    private _getPaymentMethod(payment: Payment, checkout: CheckoutStoreSelector): PaymentMethod | undefined {
        const paymentMethod = checkout.getPaymentMethod(payment.name, payment.gateway);
>>>>>>> 2c93de59

        return (paymentMethod && paymentMethod.method === 'multi-option' && !paymentMethod.gateway) ?
            { ...paymentMethod, gateway: paymentMethod.id } :
            paymentMethod;
    }
}<|MERGE_RESOLUTION|>--- conflicted
+++ resolved
@@ -6,11 +6,7 @@
 import { Observable } from 'rxjs/Observable';
 import { Observer } from 'rxjs/Observer';
 
-<<<<<<< HEAD
 import { InternalCheckoutSelectors } from '../checkout';
-=======
-import { CheckoutSelectors, CheckoutStoreSelector } from '../checkout';
->>>>>>> 2c93de59
 import { MissingDataError, NotInitializedError } from '../common/error/errors';
 import { OrderActionCreator } from '../order';
 
@@ -76,9 +72,11 @@
             });
     }
 
-<<<<<<< HEAD
     private _getPaymentRequestBody(payment: Payment, state: InternalCheckoutSelectors): PaymentRequestBody {
-        const deviceSessionId = payment.paymentData && (payment.paymentData as CreditCard).deviceSessionId || state.quote.getQuoteMeta().request.deviceSessionId;
+        const deviceSessionId = (
+            payment.paymentData && (payment.paymentData as CreditCard).deviceSessionId ||
+            state.paymentMethods.getPaymentMethodsMeta().request.deviceSessionId
+        );
         const billingAddress = state.billingAddress.getBillingAddress();
         const cart = state.cart.getCart();
         const customer = state.customer.getCustomer();
@@ -88,19 +86,6 @@
         const shippingOption = state.shippingOptions.getSelectedShippingOption();
         const config = state.config.getConfig();
         const instrumentMeta = state.instruments.getInstrumentsMeta();
-=======
-    private _getPaymentRequestBody(payment: Payment, checkout: CheckoutStoreSelector): PaymentRequestBody {
-        const deviceSessionId = payment.paymentData && (payment.paymentData as CreditCard).deviceSessionId || checkout.getCheckoutMeta().deviceSessionId;
-        const checkoutMeta = checkout.getCheckoutMeta();
-        const billingAddress = checkout.getBillingAddress();
-        const cart = checkout.getCart();
-        const customer = checkout.getCustomer();
-        const order = checkout.getOrder();
-        const paymentMethod = this._getPaymentMethod(payment, checkout);
-        const shippingAddress = checkout.getShippingAddress();
-        const shippingOption = checkout.getSelectedShippingOption();
-        const config = checkout.getConfig();
->>>>>>> 2c93de59
 
         if (!config) {
             throw new NotInitializedError('Config data is missing');
@@ -127,7 +112,7 @@
             payment: omit(payment.paymentData, ['deviceSessionId']) as Payment,
             quoteMeta: {
                 request: {
-                    ...state.quote.getQuoteMeta().request,
+                    ...state.paymentMethods.getPaymentMethodsMeta().request,
                     deviceSessionId,
                 },
             },
@@ -141,13 +126,8 @@
         };
     }
 
-<<<<<<< HEAD
     private _getPaymentMethod(payment: Payment, paymentMethodSelector: PaymentMethodSelector): PaymentMethod | undefined {
         const paymentMethod = paymentMethodSelector.getPaymentMethod(payment.name, payment.gateway);
-=======
-    private _getPaymentMethod(payment: Payment, checkout: CheckoutStoreSelector): PaymentMethod | undefined {
-        const paymentMethod = checkout.getPaymentMethod(payment.name, payment.gateway);
->>>>>>> 2c93de59
 
         return (paymentMethod && paymentMethod.method === 'multi-option' && !paymentMethod.gateway) ?
             { ...paymentMethod, gateway: paymentMethod.id } :

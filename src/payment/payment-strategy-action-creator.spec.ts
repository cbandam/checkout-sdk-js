--- conflicted
+++ resolved
@@ -256,14 +256,9 @@
                 .toPromise();
 
             expect(actions).toEqual([
-<<<<<<< HEAD
+                { type: OrderActionType.SubmitOrderRequested },
                 { type: PaymentStrategyActionType.ExecuteRequested, meta: { methodId: payload.payment.methodId } },
                 { type: PaymentStrategyActionType.ExecuteSucceeded, meta: { methodId: payload.payment.methodId } },
-=======
-                { type: OrderActionType.SubmitOrderRequested },
-                { type: PaymentStrategyActionType.ExecuteRequested, meta: { methodId: payload.payment.name } },
-                { type: PaymentStrategyActionType.ExecuteSucceeded, meta: { methodId: payload.payment.name } },
->>>>>>> b7f6a982
             ]);
         });
 
@@ -283,14 +278,9 @@
 
             expect(errorHandler).toHaveBeenCalled();
             expect(actions).toEqual([
-<<<<<<< HEAD
+                { type: OrderActionType.SubmitOrderRequested },
                 { type: PaymentStrategyActionType.ExecuteRequested, meta: { methodId: payload.payment.methodId } },
                 { type: PaymentStrategyActionType.ExecuteFailed, error: true, payload: executeError, meta: { methodId: payload.payment.methodId } },
-=======
-                { type: OrderActionType.SubmitOrderRequested },
-                { type: PaymentStrategyActionType.ExecuteRequested, meta: { methodId: payload.payment.name } },
-                { type: PaymentStrategyActionType.ExecuteFailed, error: true, payload: executeError, meta: { methodId: payload.payment.name } },
->>>>>>> b7f6a982
             ]);
         });
 

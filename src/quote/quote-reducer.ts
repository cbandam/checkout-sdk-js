--- conflicted
+++ resolved
@@ -8,7 +8,7 @@
 import InternalQuote from './internal-quote';
 import mapToInternalQuote from './map-to-internal-quote';
 import * as quoteActionTypes from './quote-action-types';
-import QuoteState, { QuoteErrorsState, QuoteMetaState, QuoteStatusesState } from './quote-state';
+import QuoteState, { QuoteErrorsState, QuoteStatusesState } from './quote-state';
 
 const DEFAULT_STATE: QuoteState = {
     errors: {},
@@ -34,13 +34,9 @@
     switch (action.type) {
     case BillingAddressActionTypes.UpdateBillingAddressSucceeded:
     case CheckoutActionType.LoadCheckoutSucceeded:
-<<<<<<< HEAD
-        return data ? { ...data, ...mapToInternalQuote(action.payload, data) } : data;
-=======
     case ConsignmentActionTypes.CreateConsignmentsSucceeded:
     case ConsignmentActionTypes.UpdateConsignmentSucceeded:
-        return { ...data, ...mapToInternalQuote(action.payload) };
->>>>>>> 2c93de59
+        return data ? { ...data, ...mapToInternalQuote(action.payload) } : data;
 
     case customerActionTypes.SIGN_IN_CUSTOMER_SUCCEEDED:
     case customerActionTypes.SIGN_OUT_CUSTOMER_SUCCEEDED:
@@ -52,27 +48,7 @@
     }
 }
 
-<<<<<<< HEAD
-function metaReducer(meta: QuoteMetaState | undefined, action: Action): QuoteMetaState | undefined {
-    switch (action.type) {
-    case quoteActionTypes.LOAD_QUOTE_SUCCEEDED:
-        return action.meta ? { ...meta, ...action.meta } : meta;
-
-    default:
-        return meta;
-    }
-}
-
 function errorsReducer(errors: QuoteErrorsState = DEFAULT_STATE.errors, action: Action): QuoteErrorsState {
-=======
-/**
- * @private
- * @param {Object} errors
- * @param {Action} action
- * @return {Object}
- */
-function errorsReducer(errors: any = {}, action: Action): any {
->>>>>>> 2c93de59
     switch (action.type) {
     case CheckoutActionType.LoadCheckoutRequested:
     case CheckoutActionType.LoadCheckoutSucceeded:

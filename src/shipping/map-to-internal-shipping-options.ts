import Consignment from './consignment';
import InternalShippingOption from './internal-shipping-option';
import mapToInternalShippingOption from './map-to-internal-shipping-option';

export default function mapToInternalShippingOptions(consignments: Consignment[], existingOptions: { [key: string]: InternalShippingOption[] }): { [key: string]: InternalShippingOption[] } {
    return consignments.reduce((result, consignment) => ({
        ...result,
<<<<<<< HEAD
        [consignment.shippingAddress.id]: (consignment.availableShippingOptions || []).map(option =>
            mapToInternalShippingOption(option, find(existingOptions[consignment.shippingAddress.id], { id: option.id })!)
=======
        [consignment.shippingAddress.id]: (consignment.availableShippingOptions || []).map((option) =>
            mapToInternalShippingOption(
                option,
                option.id === consignment.selectedShippingOptionId
            )
>>>>>>> 38ff27f2
        ),
    }), {});
}<|MERGE_RESOLUTION|>--- conflicted
+++ resolved
@@ -5,16 +5,11 @@
 export default function mapToInternalShippingOptions(consignments: Consignment[], existingOptions: { [key: string]: InternalShippingOption[] }): { [key: string]: InternalShippingOption[] } {
     return consignments.reduce((result, consignment) => ({
         ...result,
-<<<<<<< HEAD
         [consignment.shippingAddress.id]: (consignment.availableShippingOptions || []).map(option =>
-            mapToInternalShippingOption(option, find(existingOptions[consignment.shippingAddress.id], { id: option.id })!)
-=======
-        [consignment.shippingAddress.id]: (consignment.availableShippingOptions || []).map((option) =>
             mapToInternalShippingOption(
                 option,
                 option.id === consignment.selectedShippingOptionId
             )
->>>>>>> 38ff27f2
         ),
     }), {});
 }